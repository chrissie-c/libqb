/*
 * Copyright (C) 2010-2021 Red Hat, Inc.
 *
 * Author: Angus Salkeld <asalkeld@redhat.com>
 *
 * This file is part of libqb.
 *
 * libqb is free software: you can redistribute it and/or modify
 * it under the terms of the GNU Lesser General Public License as published by
 * the Free Software Foundation, either version 2.1 of the License, or
 * (at your option) any later version.
 *
 * libqb is distributed in the hope that it will be useful,
 * but WITHOUT ANY WARRANTY; without even the implied warranty of
 * MERCHANTABILITY or FITNESS FOR A PARTICULAR PURPOSE.  See the
 * GNU Lesser General Public License for more details.
 *
 * You should have received a copy of the GNU Lesser General Public License
 * along with libqb.  If not, see <http://www.gnu.org/licenses/>.
 */
#include "os_base.h"
#include <poll.h>
#include <signal.h>
#include <setjmp.h>

#include "ipc_int.h"
#include "util_int.h"
#include "ringbuffer_int.h"
#include <qb/qbdefs.h>
#include <qb/qbatomic.h>
#include <qb/qbloop.h>
#include <qb/qbrb.h>

/*
 * client functions
 * --------------------------------------------------------
 */
static void
qb_ipcc_shm_disconnect(struct qb_ipcc_connection *c)
{
	void (*rb_destructor)(struct qb_ringbuffer_s *);
	rb_destructor = qb_rb_close;

	/* This is an attempt to make sure that /dev/shm is cleaned up when a
	 * server exits unexpectedly. Normally it's the server's responsibility
	 * to tidy up sockets, but if it crashes or is killed with SIGKILL then
	 * the client (us) makes a reasonable attempt to tidy up the server sockets
	 * we have connected. The extra delay here just gives the server chance to
	 * disappear fully. As a client we can get here pretty quickly but shutting
	 * down a large server may take a little longer even when SIGKILLed.
	 * The 1/100th of a second is an arbitrary delay (of course) but seems to
	 * catch most servers in 2 tries or less.
	 */
	if (!c->is_connected && c->server_pid) {
		int attempt = 0;
		while (attempt++ <= 3 && rb_destructor == qb_rb_close) {
			if (kill(c->server_pid, 0) == -1 && errno == ESRCH) {
				rb_destructor = qb_rb_force_close;
			} else {
<<<<<<< HEAD
				usleep(10000); /* 1/100 of a second */
			}
		}
	}
	if (rb_destructor == qb_rb_force_close) {
		qb_util_log(LOG_DEBUG,
			    "FORCE closing server sockets\n");
=======
				struct timespec ts = {0, 10*QB_TIME_NS_IN_MSEC};
				struct timespec ts_left = {0, 0};
				nanosleep(&ts, &ts_left);
			}
		}
	}
	/*
	 * On FreeBSD we don't have a server PID so tidy up anyway. The
	 * server traps SIGBUS when cleaning up so will cope fine.
	 */
	if (!c->is_connected && !c->server_pid) {
		rb_destructor = qb_rb_force_close;
>>>>>>> 991872ed
	}

	if (rb_destructor == qb_rb_force_close) {
		qb_util_log(LOG_DEBUG,
			    "FORCE closing server sockets\n");
	}

	qb_ipcc_us_sock_close(c->setup.u.us.sock);

	rb_destructor(qb_rb_lastref_and_ret(&c->request.u.shm.rb));
	rb_destructor(qb_rb_lastref_and_ret(&c->response.u.shm.rb));
	rb_destructor(qb_rb_lastref_and_ret(&c->event.u.shm.rb));
}

static ssize_t
qb_ipc_shm_send(struct qb_ipc_one_way *one_way,
		const void *msg_ptr, size_t msg_len)
{
	return qb_rb_chunk_write(one_way->u.shm.rb, msg_ptr, msg_len);
}

static ssize_t
qb_ipc_shm_sendv(struct qb_ipc_one_way *one_way,
		 const struct iovec *iov, size_t iov_len)
{
	char *dest;
	int32_t res = 0;
	int32_t total_size = 0;
	int32_t i;
	char *pt = NULL;

	if (one_way->u.shm.rb == NULL) {
		return -ENOTCONN;
	}

	for (i = 0; i < iov_len; i++) {
		total_size += iov[i].iov_len;
	}
	dest = qb_rb_chunk_alloc(one_way->u.shm.rb, total_size);
	if (dest == NULL) {
		return -errno;
	}
	pt = dest;

	for (i = 0; i < iov_len; i++) {
		memcpy(pt, iov[i].iov_base, iov[i].iov_len);
		pt += iov[i].iov_len;
	}
	res = qb_rb_chunk_commit(one_way->u.shm.rb, total_size);
	if (res < 0) {
		return res;
	}
	return total_size;
}

static ssize_t
qb_ipc_shm_recv(struct qb_ipc_one_way *one_way,
		void *msg_ptr, size_t msg_len, int32_t ms_timeout)
{
	if (one_way->u.shm.rb == NULL) {
		return -ENOTCONN;
	}
	return qb_rb_chunk_read(one_way->u.shm.rb,
				(void *)msg_ptr, msg_len, ms_timeout);
}

static ssize_t
qb_ipc_shm_peek(struct qb_ipc_one_way *one_way, void **data_out,
		int32_t ms_timeout)
{
	ssize_t rc;
	if (one_way->u.shm.rb == NULL) {
		return -ENOTCONN;
	}
	rc = qb_rb_chunk_peek(one_way->u.shm.rb, data_out, ms_timeout);
	if (rc == 0)  {
		return -EAGAIN;
	}
	return rc;
}

static void
qb_ipc_shm_reclaim(struct qb_ipc_one_way *one_way)
{
	qb_rb_chunk_reclaim(one_way->u.shm.rb);
}

static void
qb_ipc_shm_fc_set(struct qb_ipc_one_way *one_way, int32_t fc_enable)
{
	int32_t *fc;
	fc = qb_rb_shared_user_data_get(one_way->u.shm.rb);
	qb_util_log(LOG_TRACE, "setting fc to %d", fc_enable);
	qb_atomic_int_set(fc, fc_enable);
}

static int32_t
qb_ipc_shm_fc_get(struct qb_ipc_one_way *one_way)
{
	int32_t *fc;
	int32_t rc = qb_rb_refcount_get(one_way->u.shm.rb);

	if (rc != 2) {
		return -ENOTCONN;
	}
	fc = qb_rb_shared_user_data_get(one_way->u.shm.rb);
	return qb_atomic_int_get(fc);
}

static ssize_t
qb_ipc_shm_q_len_get(struct qb_ipc_one_way *one_way)
{
	if (one_way->u.shm.rb == NULL) {
		return -ENOTCONN;
	}
	return qb_rb_chunks_used(one_way->u.shm.rb);
}

int32_t
qb_ipcc_shm_connect(struct qb_ipcc_connection * c,
		    struct qb_ipc_connection_response * response)
{
	int32_t res = 0;

	c->funcs.send = qb_ipc_shm_send;
	c->funcs.sendv = qb_ipc_shm_sendv;
	c->funcs.recv = qb_ipc_shm_recv;
	c->funcs.fc_get = qb_ipc_shm_fc_get;
	c->funcs.disconnect = qb_ipcc_shm_disconnect;
	c->needs_sock_for_poll = QB_TRUE;

	if (strlen(c->name) > (NAME_MAX - 20)) {
		errno = EINVAL;
		return -errno;
	}

	c->request.u.shm.rb = qb_rb_open(response->request,
					 c->request.max_msg_size,
					 QB_RB_FLAG_SHARED_PROCESS,
					 sizeof(int32_t));
	if (c->request.u.shm.rb == NULL) {
		res = -errno;
		qb_util_perror(LOG_ERR, "qb_rb_open:REQUEST");
		goto return_error;
	}
	c->response.u.shm.rb = qb_rb_open(response->response,
					  c->response.max_msg_size,
					  QB_RB_FLAG_SHARED_PROCESS, 0);

	if (c->response.u.shm.rb == NULL) {
		res = -errno;
		qb_util_perror(LOG_ERR, "qb_rb_open:RESPONSE");
		goto cleanup_request;
	}
	c->event.u.shm.rb = qb_rb_open(response->event,
				       c->response.max_msg_size,
				       QB_RB_FLAG_SHARED_PROCESS, 0);

	if (c->event.u.shm.rb == NULL) {
		res = -errno;
		qb_util_perror(LOG_ERR, "qb_rb_open:EVENT");
		goto cleanup_request_response;
	}
	return 0;

cleanup_request_response:
	qb_rb_close(qb_rb_lastref_and_ret(&c->response.u.shm.rb));

cleanup_request:
	qb_rb_close(qb_rb_lastref_and_ret(&c->request.u.shm.rb));

return_error:
	errno = -res;
	qb_util_perror(LOG_ERR, "connection failed");

	return res;
}

/*
 * service functions
 * --------------------------------------------------------
 */
static jmp_buf sigbus_jmpbuf;
static void catch_sigbus(int signal)
{
	longjmp(sigbus_jmpbuf, 1);
}

static void
qb_ipcs_shm_disconnect(struct qb_ipcs_connection *c)
{
	struct sigaction sa;
	struct sigaction old_sa;

	/* Don't die if the client has truncated the SHM under us */
	memset(&old_sa, 0, sizeof(old_sa));
	memset(&sa, 0, sizeof(sa));
	sa.sa_handler = catch_sigbus;
	sigemptyset(&sa.sa_mask);
	sa.sa_flags = 0;
	sigaction(SIGBUS, &sa, &old_sa);

	if (setjmp(sigbus_jmpbuf) == 1) {
		goto end_disconnect;
	}

	if (c->state == QB_IPCS_CONNECTION_SHUTTING_DOWN ||
	    c->state == QB_IPCS_CONNECTION_ACTIVE) {
		if (c->response.u.shm.rb) {
			qb_rb_close(qb_rb_lastref_and_ret(&c->response.u.shm.rb));
		}
		if (c->event.u.shm.rb) {
			qb_rb_close(qb_rb_lastref_and_ret(&c->event.u.shm.rb));
		}
		if (c->request.u.shm.rb) {
			qb_rb_close(qb_rb_lastref_and_ret(&c->request.u.shm.rb));
		}
	}

	if (c->state == QB_IPCS_CONNECTION_ESTABLISHED ||
	    c->state == QB_IPCS_CONNECTION_ACTIVE) {
		if (c->setup.u.us.sock > 0) {
			(void)c->service->poll_fns.dispatch_del(c->setup.u.us.sock);
			qb_ipcc_us_sock_close(c->setup.u.us.sock);
			c->setup.u.us.sock = -1;
		}
	}

end_disconnect:
	sigaction(SIGBUS, &old_sa, NULL);
	remove_tempdir(c->description);
}

static int32_t
qb_ipcs_shm_rb_open(struct qb_ipcs_connection *c,
		    struct qb_ipc_one_way *ow,
		    const char *rb_name)
{
	int32_t res = 0;

	ow->u.shm.rb = qb_rb_open(rb_name,
				  ow->max_msg_size,
				  QB_RB_FLAG_CREATE |
				  QB_RB_FLAG_SHARED_PROCESS,
				  sizeof(int32_t));
	if (ow->u.shm.rb == NULL) {
		res = -errno;
		qb_util_perror(LOG_ERR, "qb_rb_open:%s", rb_name);
		return res;
	}
	res = qb_rb_chown(ow->u.shm.rb, c->auth.uid, c->auth.gid);
	if (res != 0) {
		qb_util_perror(LOG_ERR, "qb_rb_chown:%s", rb_name);
		goto cleanup;
	}
	res = qb_rb_chmod(ow->u.shm.rb, c->auth.mode);
	if (res != 0) {
		qb_util_perror(LOG_ERR, "qb_rb_chmod:%s", rb_name);
		goto cleanup;
	}
	return res;

cleanup:
	qb_rb_close(qb_rb_lastref_and_ret(&ow->u.shm.rb));
	return res;
}

static int32_t
qb_ipcs_shm_connect(struct qb_ipcs_service *s,
		    struct qb_ipcs_connection *c,
		    struct qb_ipc_connection_response *r)
{
	int32_t res;
	char dirname[PATH_MAX];
	char *slash;

	qb_util_log(LOG_DEBUG, "connecting to client [%d]", c->pid);

	snprintf(r->request, NAME_MAX, "%s-request-%s",
		 c->description, s->name);
	snprintf(r->response, NAME_MAX, "%s-response-%s",
		 c->description, s->name);
	snprintf(r->event, NAME_MAX, "%s-event-%s",
		 c->description, s->name);

	/* Set correct ownership if qb_ipcs_connection_auth_set() has been used */
	strlcpy(dirname, c->description, sizeof(dirname));
	slash = strrchr(dirname, '/');
	if (slash) {
		*slash = '\0';
		(void)chown(dirname, c->auth.uid, c->auth.gid);
	}

	res = qb_ipcs_shm_rb_open(c, &c->request,
				  r->request);
	if (res != 0) {
		goto cleanup;
	}

	res = qb_ipcs_shm_rb_open(c, &c->response,
				  r->response);
	if (res != 0) {
		goto cleanup_request;
	}

	res = qb_ipcs_shm_rb_open(c, &c->event,
				  r->event);
	if (res != 0) {
		goto cleanup_request_response;
	}

	res = s->poll_fns.dispatch_add(s->poll_priority,
				       c->setup.u.us.sock,
				       POLLIN | POLLPRI | POLLNVAL,
				       c, qb_ipcs_dispatch_connection_request);
	if (res != 0) {
		qb_util_log(LOG_ERR,
			    "Error adding socket to mainloop (%s).",
			    c->description);
		goto cleanup_request_response_event;
	}

	r->hdr.error = 0;
	return 0;

cleanup_request_response_event:
	qb_rb_close(qb_rb_lastref_and_ret(&c->event.u.shm.rb));

cleanup_request_response:
	qb_rb_close(qb_rb_lastref_and_ret(&c->response.u.shm.rb));

cleanup_request:
	qb_rb_close(qb_rb_lastref_and_ret(&c->request.u.shm.rb));

cleanup:
	r->hdr.error = res;
	errno = -res;
	qb_util_perror(LOG_ERR, "shm connection FAILED");

	return res;
}

void
qb_ipcs_shm_init(struct qb_ipcs_service *s)
{
	s->funcs.connect = qb_ipcs_shm_connect;
	s->funcs.disconnect = qb_ipcs_shm_disconnect;

	s->funcs.recv = qb_ipc_shm_recv;
	s->funcs.peek = qb_ipc_shm_peek;
	s->funcs.reclaim = qb_ipc_shm_reclaim;
	s->funcs.send = qb_ipc_shm_send;
	s->funcs.sendv = qb_ipc_shm_sendv;

	s->funcs.fc_set = qb_ipc_shm_fc_set;
	s->funcs.q_len_get = qb_ipc_shm_q_len_get;

	s->needs_sock_for_poll = QB_TRUE;
}<|MERGE_RESOLUTION|>--- conflicted
+++ resolved
@@ -57,15 +57,6 @@
 			if (kill(c->server_pid, 0) == -1 && errno == ESRCH) {
 				rb_destructor = qb_rb_force_close;
 			} else {
-<<<<<<< HEAD
-				usleep(10000); /* 1/100 of a second */
-			}
-		}
-	}
-	if (rb_destructor == qb_rb_force_close) {
-		qb_util_log(LOG_DEBUG,
-			    "FORCE closing server sockets\n");
-=======
 				struct timespec ts = {0, 10*QB_TIME_NS_IN_MSEC};
 				struct timespec ts_left = {0, 0};
 				nanosleep(&ts, &ts_left);
@@ -78,7 +69,6 @@
 	 */
 	if (!c->is_connected && !c->server_pid) {
 		rb_destructor = qb_rb_force_close;
->>>>>>> 991872ed
 	}
 
 	if (rb_destructor == qb_rb_force_close) {
