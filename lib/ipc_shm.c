/*
 * Copyright (C) 2010 Red Hat, Inc.
 *
 * Author: Angus Salkeld <asalkeld@redhat.com>
 *
 * This file is part of libqb.
 *
 * libqb is free software: you can redistribute it and/or modify
 * it under the terms of the GNU Lesser General Public License as published by
 * the Free Software Foundation, either version 2.1 of the License, or
 * (at your option) any later version.
 *
 * libqb is distributed in the hope that it will be useful,
 * but WITHOUT ANY WARRANTY; without even the implied warranty of
 * MERCHANTABILITY or FITNESS FOR A PARTICULAR PURPOSE.  See the
 * GNU Lesser General Public License for more details.
 *
 * You should have received a copy of the GNU Lesser General Public License
 * along with libqb.  If not, see <http://www.gnu.org/licenses/>.
 */
#include "os_base.h"
#include <poll.h>
#include <signal.h>
#include <setjmp.h>

#include "ipc_int.h"
#include "util_int.h"
#include "ringbuffer_int.h"
#include <qb/qbdefs.h>
#include <qb/qbatomic.h>
#include <qb/qbloop.h>
#include <qb/qbrb.h>

/*
 * client functions
 * --------------------------------------------------------
 */
static void
qb_ipcc_shm_disconnect(struct qb_ipcc_connection *c)
{
	void (*rb_destructor)(struct qb_ringbuffer_s *);

	rb_destructor = qb_rb_close;
	if (!c->is_connected && (!c->server_pid || (kill(c->server_pid, 0) == -1 && errno == ESRCH))) {
		rb_destructor = qb_rb_force_close;
	}

	qb_ipcc_us_sock_close(c->setup.u.us.sock);

	rb_destructor(qb_rb_lastref_and_ret(&c->request.u.shm.rb));
	rb_destructor(qb_rb_lastref_and_ret(&c->response.u.shm.rb));
	rb_destructor(qb_rb_lastref_and_ret(&c->event.u.shm.rb));
}

static ssize_t
qb_ipc_shm_send(struct qb_ipc_one_way *one_way,
		const void *msg_ptr, size_t msg_len)
{
	return qb_rb_chunk_write(one_way->u.shm.rb, msg_ptr, msg_len);
}

static ssize_t
qb_ipc_shm_sendv(struct qb_ipc_one_way *one_way,
		 const struct iovec *iov, size_t iov_len)
{
	char *dest;
	int32_t res = 0;
	int32_t total_size = 0;
	int32_t i;
	char *pt = NULL;

	if (one_way->u.shm.rb == NULL) {
		return -ENOTCONN;
	}

	for (i = 0; i < iov_len; i++) {
		total_size += iov[i].iov_len;
	}
	dest = qb_rb_chunk_alloc(one_way->u.shm.rb, total_size);
	if (dest == NULL) {
		return -errno;
	}
	pt = dest;

	for (i = 0; i < iov_len; i++) {
		memcpy(pt, iov[i].iov_base, iov[i].iov_len);
		pt += iov[i].iov_len;
	}
	res = qb_rb_chunk_commit(one_way->u.shm.rb, total_size);
	if (res < 0) {
		return res;
	}
	return total_size;
}

static ssize_t
qb_ipc_shm_recv(struct qb_ipc_one_way *one_way,
		void *msg_ptr, size_t msg_len, int32_t ms_timeout)
{
	if (one_way->u.shm.rb == NULL) {
		return -ENOTCONN;
	}
	return qb_rb_chunk_read(one_way->u.shm.rb,
				(void *)msg_ptr, msg_len, ms_timeout);
}

static ssize_t
qb_ipc_shm_peek(struct qb_ipc_one_way *one_way, void **data_out,
		int32_t ms_timeout)
{
	ssize_t rc;
	if (one_way->u.shm.rb == NULL) {
		return -ENOTCONN;
	}
	rc = qb_rb_chunk_peek(one_way->u.shm.rb, data_out, ms_timeout);
	if (rc == 0)  {
		return -EAGAIN;
	}
	return rc;
}

static void
qb_ipc_shm_reclaim(struct qb_ipc_one_way *one_way)
{
	qb_rb_chunk_reclaim(one_way->u.shm.rb);
}

static void
qb_ipc_shm_fc_set(struct qb_ipc_one_way *one_way, int32_t fc_enable)
{
	int32_t *fc;
	fc = qb_rb_shared_user_data_get(one_way->u.shm.rb);
	qb_util_log(LOG_TRACE, "setting fc to %d", fc_enable);
	qb_atomic_int_set(fc, fc_enable);
}

static int32_t
qb_ipc_shm_fc_get(struct qb_ipc_one_way *one_way)
{
	int32_t *fc;
	int32_t rc = qb_rb_refcount_get(one_way->u.shm.rb);

	if (rc != 2) {
		return -ENOTCONN;
	}
	fc = qb_rb_shared_user_data_get(one_way->u.shm.rb);
	return qb_atomic_int_get(fc);
}

static ssize_t
qb_ipc_shm_q_len_get(struct qb_ipc_one_way *one_way)
{
	if (one_way->u.shm.rb == NULL) {
		return -ENOTCONN;
	}
	return qb_rb_chunks_used(one_way->u.shm.rb);
}

int32_t
qb_ipcc_shm_connect(struct qb_ipcc_connection * c,
		    struct qb_ipc_connection_response * response)
{
	int32_t res = 0;

	c->funcs.send = qb_ipc_shm_send;
	c->funcs.sendv = qb_ipc_shm_sendv;
	c->funcs.recv = qb_ipc_shm_recv;
	c->funcs.fc_get = qb_ipc_shm_fc_get;
	c->funcs.disconnect = qb_ipcc_shm_disconnect;
	c->needs_sock_for_poll = QB_TRUE;

	if (strlen(c->name) > (NAME_MAX - 20)) {
		errno = EINVAL;
		return -errno;
	}

	c->request.u.shm.rb = qb_rb_open(response->request,
					 c->request.max_msg_size,
					 QB_RB_FLAG_SHARED_PROCESS,
					 sizeof(int32_t));
	if (c->request.u.shm.rb == NULL) {
		res = -errno;
		qb_util_perror(LOG_ERR, "qb_rb_open:REQUEST");
		goto return_error;
	}
	c->response.u.shm.rb = qb_rb_open(response->response,
					  c->response.max_msg_size,
					  QB_RB_FLAG_SHARED_PROCESS, 0);

	if (c->response.u.shm.rb == NULL) {
		res = -errno;
		qb_util_perror(LOG_ERR, "qb_rb_open:RESPONSE");
		goto cleanup_request;
	}
	c->event.u.shm.rb = qb_rb_open(response->event,
				       c->response.max_msg_size,
				       QB_RB_FLAG_SHARED_PROCESS, 0);

	if (c->event.u.shm.rb == NULL) {
		res = -errno;
		qb_util_perror(LOG_ERR, "qb_rb_open:EVENT");
		goto cleanup_request_response;
	}
	return 0;

cleanup_request_response:
	qb_rb_close(qb_rb_lastref_and_ret(&c->response.u.shm.rb));

cleanup_request:
	qb_rb_close(qb_rb_lastref_and_ret(&c->request.u.shm.rb));

return_error:
	errno = -res;
	qb_util_perror(LOG_ERR, "connection failed");

	return res;
}

/*
 * service functions
 * --------------------------------------------------------
 */
static jmp_buf sigbus_jmpbuf;
static void catch_sigbus(int signal)
{
	longjmp(sigbus_jmpbuf, 1);
}

static void
qb_ipcs_shm_disconnect(struct qb_ipcs_connection *c)
{
	struct sigaction sa;
	struct sigaction old_sa;

	/* Don't die if the client has truncated the SHM under us */
	memset(&old_sa, 0, sizeof(old_sa));
	memset(&sa, 0, sizeof(sa));
	sa.sa_handler = catch_sigbus;
	sigemptyset(&sa.sa_mask);
	sa.sa_flags = 0;
	sigaction(SIGBUS, &sa, &old_sa);

	if (setjmp(sigbus_jmpbuf) == 1) {
		goto end_disconnect;
	}

	if (c->state == QB_IPCS_CONNECTION_SHUTTING_DOWN ||
	    c->state == QB_IPCS_CONNECTION_ACTIVE) {
		if (c->response.u.shm.rb) {
			qb_rb_close(qb_rb_lastref_and_ret(&c->response.u.shm.rb));
		}
		if (c->event.u.shm.rb) {
			qb_rb_close(qb_rb_lastref_and_ret(&c->event.u.shm.rb));
		}
		if (c->request.u.shm.rb) {
			qb_rb_close(qb_rb_lastref_and_ret(&c->request.u.shm.rb));
		}
	}

<<<<<<< HEAD
	remove_tempdir(c->description);
=======
	if (c->state == QB_IPCS_CONNECTION_ESTABLISHED ||
	    c->state == QB_IPCS_CONNECTION_ACTIVE) {
		if (c->setup.u.us.sock > 0) {
			(void)c->service->poll_fns.dispatch_del(c->setup.u.us.sock);
			qb_ipcc_us_sock_close(c->setup.u.us.sock);
			c->setup.u.us.sock = -1;
		}
	}

	remove_tempdir(c->description, CONNECTION_DESCRIPTION);

end_disconnect:
	sigaction(SIGBUS, &old_sa, NULL);
>>>>>>> 51a03aa9
}

static int32_t
qb_ipcs_shm_rb_open(struct qb_ipcs_connection *c,
		    struct qb_ipc_one_way *ow,
		    const char *rb_name)
{
	int32_t res = 0;

	ow->u.shm.rb = qb_rb_open(rb_name,
				  ow->max_msg_size,
				  QB_RB_FLAG_CREATE |
				  QB_RB_FLAG_SHARED_PROCESS,
				  sizeof(int32_t));
	if (ow->u.shm.rb == NULL) {
		res = -errno;
		qb_util_perror(LOG_ERR, "qb_rb_open:%s", rb_name);
		return res;
	}
	res = qb_rb_chown(ow->u.shm.rb, c->auth.uid, c->auth.gid);
	if (res != 0) {
		qb_util_perror(LOG_ERR, "qb_rb_chown:%s", rb_name);
		goto cleanup;
	}
	res = qb_rb_chmod(ow->u.shm.rb, c->auth.mode);
	if (res != 0) {
		qb_util_perror(LOG_ERR, "qb_rb_chmod:%s", rb_name);
		goto cleanup;
	}
	return res;

cleanup:
	qb_rb_close(qb_rb_lastref_and_ret(&ow->u.shm.rb));
	return res;
}

static int32_t
qb_ipcs_shm_connect(struct qb_ipcs_service *s,
		    struct qb_ipcs_connection *c,
		    struct qb_ipc_connection_response *r)
{
	int32_t res;

	qb_util_log(LOG_DEBUG, "connecting to client [%d]", c->pid);

	snprintf(r->request, NAME_MAX, "%s-request-%s",
		 c->description, s->name);
	snprintf(r->response, NAME_MAX, "%s-response-%s",
		 c->description, s->name);
	snprintf(r->event, NAME_MAX, "%s-event-%s",
		 c->description, s->name);

	res = qb_ipcs_shm_rb_open(c, &c->request,
				  r->request);
	if (res != 0) {
		goto cleanup;
	}

	res = qb_ipcs_shm_rb_open(c, &c->response,
				  r->response);
	if (res != 0) {
		goto cleanup_request;
	}

	res = qb_ipcs_shm_rb_open(c, &c->event,
				  r->event);
	if (res != 0) {
		goto cleanup_request_response;
	}

	res = s->poll_fns.dispatch_add(s->poll_priority,
				       c->setup.u.us.sock,
				       POLLIN | POLLPRI | POLLNVAL,
				       c, qb_ipcs_dispatch_connection_request);
	if (res != 0) {
		qb_util_log(LOG_ERR,
			    "Error adding socket to mainloop (%s).",
			    c->description);
		goto cleanup_request_response_event;
	}

	r->hdr.error = 0;
	return 0;

cleanup_request_response_event:
	qb_rb_close(qb_rb_lastref_and_ret(&c->event.u.shm.rb));

cleanup_request_response:
	qb_rb_close(qb_rb_lastref_and_ret(&c->response.u.shm.rb));

cleanup_request:
	qb_rb_close(qb_rb_lastref_and_ret(&c->request.u.shm.rb));

cleanup:
	r->hdr.error = res;
	errno = -res;
	qb_util_perror(LOG_ERR, "shm connection FAILED");

	return res;
}

void
qb_ipcs_shm_init(struct qb_ipcs_service *s)
{
	s->funcs.connect = qb_ipcs_shm_connect;
	s->funcs.disconnect = qb_ipcs_shm_disconnect;

	s->funcs.recv = qb_ipc_shm_recv;
	s->funcs.peek = qb_ipc_shm_peek;
	s->funcs.reclaim = qb_ipc_shm_reclaim;
	s->funcs.send = qb_ipc_shm_send;
	s->funcs.sendv = qb_ipc_shm_sendv;

	s->funcs.fc_set = qb_ipc_shm_fc_set;
	s->funcs.q_len_get = qb_ipc_shm_q_len_get;

	s->needs_sock_for_poll = QB_TRUE;
}<|MERGE_RESOLUTION|>--- conflicted
+++ resolved
@@ -257,9 +257,6 @@
 		}
 	}
 
-<<<<<<< HEAD
-	remove_tempdir(c->description);
-=======
 	if (c->state == QB_IPCS_CONNECTION_ESTABLISHED ||
 	    c->state == QB_IPCS_CONNECTION_ACTIVE) {
 		if (c->setup.u.us.sock > 0) {
@@ -273,7 +270,6 @@
 
 end_disconnect:
 	sigaction(SIGBUS, &old_sa, NULL);
->>>>>>> 51a03aa9
 }
 
 static int32_t
