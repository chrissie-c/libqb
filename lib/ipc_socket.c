/*
 * Copyright (C) 2010,2013 Red Hat, Inc.
 *
 * Author: Angus Salkeld <asalkeld@redhat.com>
 *
 * This file is part of libqb.
 *
 * libqb is free software: you can redistribute it and/or modify
 * it under the terms of the GNU Lesser General Public License as published by
 * the Free Software Foundation, either version 2.1 of the License, or
 * (at your option) any later version.
 *
 * libqb is distributed in the hope that it will be useful,
 * but WITHOUT ANY WARRANTY; without even the implied warranty of
 * MERCHANTABILITY or FITNESS FOR A PARTICULAR PURPOSE.  See the
 * GNU Lesser General Public License for more details.
 *
 * You should have received a copy of the GNU Lesser General Public License
 * along with libqb.  If not, see <http://www.gnu.org/licenses/>.
 */
#include "os_base.h"
#include <poll.h>

#ifdef HAVE_SYS_UN_H
#include <sys/un.h>
#endif /* HAVE_SYS_UN_H */
#ifdef HAVE_SYS_MMAN_H
#include <sys/mman.h>
#endif

#include <qb/qbatomic.h>
#include <qb/qbipcs.h>
#include <qb/qbloop.h>
#include <qb/qbdefs.h>

#include "util_int.h"
#include "ipc_int.h"

struct ipc_us_control {
	int32_t sent;
	int32_t flow_control;
};
#define SHM_CONTROL_SIZE (3 * sizeof(struct ipc_us_control))

int use_filesystem_sockets(void)
{
	static int need_init = 1;
	static int filesystem_sockets = 0;

	if (need_init) {
#if defined(QB_LINUX) || defined(QB_CYGWIN)
		struct stat buf;

		if (stat(FORCESOCKETSFILE, &buf) == 0) {
			filesystem_sockets = 1;
		}
#else
		filesystem_sockets = 1;
#endif
		need_init = 0;
	}
	return filesystem_sockets;
}

static void
set_sock_addr(struct sockaddr_un *address, const char *socket_name)
{
	memset(address, 0, sizeof(struct sockaddr_un));
	address->sun_family = AF_UNIX;
#ifdef HAVE_STRUCT_SOCKADDR_UN_SUN_LEN
	address->sun_len = QB_SUN_LEN(address);
#endif

	if (socket_name[0] == '/' || !use_filesystem_sockets()) {
		snprintf(address->sun_path + 1, UNIX_PATH_MAX - 1, "%s", socket_name);
	} else {
		snprintf(address->sun_path, sizeof(address->sun_path), "%s/%s", SOCKETDIR,
			 socket_name);
	}
}

static int32_t
qb_ipc_dgram_sock_setup(const char *base_name,
			const char *service_name, int32_t * sock_pt,
			gid_t gid)
{
	int32_t request_fd;
	struct sockaddr_un local_address;
	int32_t res = 0;
	char sock_path[PATH_MAX];

	request_fd = socket(PF_UNIX, SOCK_DGRAM, 0);
	if (request_fd == -1) {
		return -errno;
	}

	qb_socket_nosigpipe(request_fd);
	res = qb_sys_fd_nonblock_cloexec_set(request_fd);
	if (res < 0) {
		goto error_connect;
	}
	snprintf(sock_path, PATH_MAX, "%s-%s", base_name, service_name);
	set_sock_addr(&local_address, sock_path);
	if (use_filesystem_sockets()) {
		res = unlink(local_address.sun_path);
	}
	res = bind(request_fd, (struct sockaddr *)&local_address,
		   sizeof(local_address));

	if (use_filesystem_sockets()) {
		chmod(local_address.sun_path, 0660);
		chown(local_address.sun_path, -1, gid);
	}
	if (res < 0) {
		goto error_connect;
	}

	*sock_pt = request_fd;
	return 0;

error_connect:
	close(request_fd);
	*sock_pt = -1;

	return res;
}

static int32_t
set_sock_size(int sockfd, size_t max_msg_size)
{
	int32_t rc;
	unsigned int optval;
	socklen_t optlen = sizeof(optval);

	rc = getsockopt(sockfd, SOL_SOCKET, SO_SNDBUF, &optval, &optlen);

	qb_util_log(LOG_TRACE, "%d: getsockopt(%d, SO_SNDBUF, needed:%d) actual:%d",
		rc, sockfd, max_msg_size, optval);

	/* The optval <= max_msg_size check is weird...
	 * during testing it was discovered in some instances if the
	 * default optval is exactly equal to our max_msg_size, we couldn't
	 * actually send a message that large unless we explicitly set
	 * it using setsockopt... there is no good explaination for this. Most
	 * likely this is hitting some sort of "off by one" error in the kernel. */
	if (rc == 0 && optval <= max_msg_size) {
		optval = max_msg_size;
		optlen = sizeof(optval);
		rc = setsockopt(sockfd, SOL_SOCKET, SO_SNDBUF, &optval, optlen);
	}

	if (rc != 0) {
		return -errno;
	}

	rc = getsockopt(sockfd, SOL_SOCKET, SO_RCVBUF, &optval, &optlen);

	qb_util_log(LOG_TRACE, "%d: getsockopt(%d, SO_RCVBUF, needed:%d) actual:%d",
		rc, sockfd, max_msg_size, optval);

	/* Set the sockets receive buffer size to match the send buffer.  On
	 * FreeBSD without this calls to sendto() will result in an ENOBUFS error
	 * if the message is larger than net.local.dgram.recvspace sysctl. */
	if (rc == 0 && optval <= max_msg_size) {
		optval = max_msg_size;
		optlen = sizeof(optval);
		rc = setsockopt(sockfd, SOL_SOCKET, SO_RCVBUF, &optval, optlen);
	}

	if (rc != 0) {
		return -errno;
	}

	return rc;
}

static int32_t
dgram_verify_msg_size(size_t max_msg_size)
{
	int32_t rc = -1;
	int32_t sockets[2];
	int32_t tries = 0;
	int32_t write_passed = 0;
	int32_t read_passed = 0;
	char buf[max_msg_size];

	if (socketpair(AF_UNIX, SOCK_DGRAM, 0, sockets) < 0) {
		qb_util_perror(LOG_DEBUG, "error calling socketpair()");
		goto cleanup_socks;
	}

	if (set_sock_size(sockets[0], max_msg_size) != 0) {
		qb_util_log(LOG_DEBUG, "error set_sock_size(sockets[0],%#x)",
			    max_msg_size);
		goto cleanup_socks;
	}
	if (set_sock_size(sockets[1], max_msg_size) != 0) {
		qb_util_log(LOG_DEBUG, "error set_sock_size(sockets[1],%#x)",
			    max_msg_size);
		goto cleanup_socks;
	}

	for (tries = 0; tries < 3; tries++) {

		if (write_passed == 0) {
			rc = write(sockets[1], buf, max_msg_size);

			if (rc < 0 && (errno == EAGAIN || errno == EINTR)) {
				continue;
			} else if (rc == max_msg_size) {
				write_passed = 1;
			} else {
				break;
			}
		}

		if (read_passed == 0) {
			rc = read(sockets[0], buf, max_msg_size);

			if (rc < 0 && (errno == EAGAIN || errno == EINTR)) {
				continue;
			} else if (rc == max_msg_size) {
				read_passed = 1;
			} else {
				break;
			}
		}

		if (read_passed && write_passed) {
			rc = 0;
			break;
		}
	}


cleanup_socks:
	close(sockets[0]);
	close(sockets[1]);
	return rc;
}

int32_t
qb_ipcc_verify_dgram_max_msg_size(size_t max_msg_size)
{
	int32_t i;
	int32_t last = -1;
	int32_t inc = 2048;

	if (dgram_verify_msg_size(max_msg_size) == 0) {
		return max_msg_size;
	}

	for (i = inc; i < max_msg_size; i+=inc) {
		if (dgram_verify_msg_size(i) == 0) {
			last = i;
		} else if (inc >= 512) {
			i-=inc;
			inc = inc/2;
		} else {
			break;
		}
	}

	return last;
}

/*
 * bind to "base_name-local_name"
 * connect to "base_name-remote_name"
 * output sock_pt
 */
static int32_t
qb_ipc_dgram_sock_connect(const char *base_name,
			  const char *local_name,
			  const char *remote_name,
			  int32_t max_msg_size, int32_t * sock_pt, gid_t gid)
{
	char sock_path[PATH_MAX];
	struct sockaddr_un remote_address;
	int32_t res = qb_ipc_dgram_sock_setup(base_name, local_name,
					      sock_pt, gid);
	if (res < 0) {
		return res;
	}

	snprintf(sock_path, PATH_MAX, "%s-%s", base_name, remote_name);
	set_sock_addr(&remote_address, sock_path);
	if (connect(*sock_pt, (struct sockaddr *)&remote_address,
		    QB_SUN_LEN(&remote_address)) == -1) {
		res = -errno;
		goto error_connect;
	}

	return set_sock_size(*sock_pt, max_msg_size);

error_connect:
	close(*sock_pt);
	*sock_pt = -1;

	return res;
}

static int32_t
_finish_connecting(struct qb_ipc_one_way *one_way)
{
	struct sockaddr_un remote_address;
	int res;
	int error;
	int retry = 0;

	set_sock_addr(&remote_address, one_way->u.us.sock_name);

	/* this retry loop is here to help connecting when trying to send
	 * an event right after connection setup.
	 */
	do {
		errno = 0;
		res = connect(one_way->u.us.sock,
			      (struct sockaddr *)&remote_address,
			      QB_SUN_LEN(&remote_address));
		if (res == -1) {
			error = -errno;
			qb_util_perror(LOG_DEBUG, "error calling connect()");
			retry++;
			usleep(100000);
		}
	} while (res == -1 && retry < 10);
	if (res == -1) {
		return error;
	}

	/* Beside disposing no longer needed value, this also signals that
	   we are done with connect-on-send arrangement at the server side
	   (i.e. for response and event channels). */
	free(one_way->u.us.sock_name);
	one_way->u.us.sock_name = NULL;

	return set_sock_size(one_way->u.us.sock, one_way->max_msg_size);
}

/*
 * client functions
 * --------------------------------------------------------
 */
static void
qb_ipcc_us_disconnect(struct qb_ipcc_connection *c)
{
	munmap(c->request.u.us.shared_data, SHM_CONTROL_SIZE);
	unlink(c->request.u.us.shared_file_name);

	if (use_filesystem_sockets()) {
		struct sockaddr_un un_addr;
		socklen_t un_addr_len = sizeof(struct sockaddr_un);
		char *base_name;
		char sock_name[PATH_MAX];
		size_t length;
		if (getsockname(c->response.u.us.sock, (struct sockaddr *)&un_addr, &un_addr_len) == 0) {
			length = strlen(un_addr.sun_path);
			base_name = strndup(un_addr.sun_path,
					    length - /* strlen("-response") */ 9);
			qb_util_log(LOG_DEBUG, "unlinking socket bound files with base_name=%s length=%d",base_name,length);
			snprintf(sock_name,PATH_MAX,"%s-%s",base_name,"request");
			qb_util_log(LOG_DEBUG, "unlink sock_name=%s",sock_name);
			unlink(sock_name);
			snprintf(sock_name,PATH_MAX,"%s-%s",base_name,"event");
			qb_util_log(LOG_DEBUG, "unlink sock_name=%s",sock_name);
			unlink(sock_name);
			snprintf(sock_name,PATH_MAX,"%s-%s",base_name,"event-tx");
			qb_util_log(LOG_DEBUG, "unlink sock_name=%s",sock_name);
			unlink(sock_name);
			snprintf(sock_name,PATH_MAX,"%s-%s",base_name,"response");
			qb_util_log(LOG_DEBUG, "unlink sock_name=%s",sock_name);
			unlink(sock_name);
			free(base_name);
		}
	}

	/* Last-ditch attempt to tidy up after ourself */
<<<<<<< HEAD
	remove_tempdir(c->request.u.us.shared_file_name);
=======
	remove_tempdir(c->request.u.us.shared_file_name, PATH_MAX);
>>>>>>> 51a03aa9

	qb_ipcc_us_sock_close(c->event.u.us.sock);
	qb_ipcc_us_sock_close(c->request.u.us.sock);
	qb_ipcc_us_sock_close(c->setup.u.us.sock);
}

static ssize_t
qb_ipc_socket_send(struct qb_ipc_one_way *one_way,
		   const void *msg_ptr, size_t msg_len)
{
	ssize_t rc = 0;
	struct ipc_us_control *ctl;
	ctl = (struct ipc_us_control *)one_way->u.us.shared_data;

	if (one_way->u.us.sock_name) {
		rc = _finish_connecting(one_way);
		if (rc < 0) {
			qb_util_log(LOG_ERR, "socket connect-on-send");
			return rc;
		}
	}

	qb_sigpipe_ctl(QB_SIGPIPE_IGNORE);
	rc = send(one_way->u.us.sock, msg_ptr, msg_len, MSG_NOSIGNAL);
	if (rc == -1) {
		rc = -errno;
		if (errno != EAGAIN && errno != ENOBUFS) {
			qb_util_perror(LOG_DEBUG, "socket_send:send");
		}
	}
	qb_sigpipe_ctl(QB_SIGPIPE_DEFAULT);

	if (ctl && rc == msg_len) {
		qb_atomic_int_inc(&ctl->sent);
	}

	return rc;
}

static ssize_t
qb_ipc_socket_sendv(struct qb_ipc_one_way *one_way, const struct iovec *iov,
		    size_t iov_len)
{
	int32_t rc;
	struct ipc_us_control *ctl;
	ctl = (struct ipc_us_control *)one_way->u.us.shared_data;

	qb_sigpipe_ctl(QB_SIGPIPE_IGNORE);

	if (one_way->u.us.sock_name) {
		rc = _finish_connecting(one_way);
		if (rc < 0) {
			qb_util_perror(LOG_ERR, "socket connect-on-sendv");
			qb_sigpipe_ctl(QB_SIGPIPE_DEFAULT);
			return rc;
		}
	}

	rc = writev(one_way->u.us.sock, iov, iov_len);

	if (rc == -1) {
		rc = -errno;
		if (errno != EAGAIN && errno != ENOBUFS) {
			qb_util_perror(LOG_DEBUG, "socket_sendv:writev %d",
				       one_way->u.us.sock);
		}
	}

	qb_sigpipe_ctl(QB_SIGPIPE_DEFAULT);

	if (ctl && rc > 0) {
		qb_atomic_int_inc(&ctl->sent);
	}
	return rc;
}

/*
 * recv a message of unknown size.
 */
static ssize_t
qb_ipc_us_recv_at_most(struct qb_ipc_one_way *one_way,
		       void *msg, size_t len, int32_t timeout)
{
	int32_t result;
	int32_t final_rc = 0;
	int32_t to_recv = 0;
	char *data = msg;
	struct ipc_us_control *ctl = NULL;
	int32_t time_waited = 0;
	int32_t time_to_wait = timeout;

	if (timeout == -1) {
		time_to_wait = 1000;
	}

	qb_sigpipe_ctl(QB_SIGPIPE_IGNORE);

retry_peek:
	result = recv(one_way->u.us.sock, data,
		      sizeof(struct qb_ipc_request_header),
		      MSG_NOSIGNAL | MSG_PEEK);

	if (result == -1) {

		if (errno != EAGAIN) {
			final_rc = -errno;
			if (use_filesystem_sockets()) {
				if (errno == ECONNRESET || errno == EPIPE) {
					final_rc = -ENOTCONN;
				}
			}
			goto cleanup_sigpipe;
		}

		/* check to see if we have enough time left to try again */
		if (time_waited < timeout || timeout == -1) {
			result = qb_ipc_us_ready(one_way, NULL, time_to_wait, POLLIN);
			if (qb_ipc_us_sock_error_is_disconnected(result)) {
				final_rc = result;
				goto cleanup_sigpipe;
			}
			time_waited += time_to_wait;
			goto retry_peek;
		} else if (time_waited >= timeout) {
			final_rc = -ETIMEDOUT;
			goto cleanup_sigpipe;
		}
	}
	if (result >= sizeof(struct qb_ipc_request_header)) {
		struct qb_ipc_request_header *hdr = NULL;
		hdr = (struct qb_ipc_request_header *)msg;
		to_recv = hdr->size;
	}

	result = recv(one_way->u.us.sock, data, to_recv,
		      MSG_NOSIGNAL | MSG_WAITALL);
	if (result == -1) {
		final_rc = -errno;
		goto cleanup_sigpipe;
	} else if (result == 0) {
		qb_util_log(LOG_DEBUG, "recv == 0 -> ENOTCONN");

		final_rc = -ENOTCONN;
		goto cleanup_sigpipe;
	}

	final_rc = result;

	ctl = (struct ipc_us_control *)one_way->u.us.shared_data;
	if (ctl) {
		(void)qb_atomic_int_dec_and_test(&ctl->sent);
	}

cleanup_sigpipe:
	qb_sigpipe_ctl(QB_SIGPIPE_DEFAULT);
	return final_rc;
}

static void
qb_ipc_us_fc_set(struct qb_ipc_one_way *one_way, int32_t fc_enable)
{
	struct ipc_us_control *ctl =
	    (struct ipc_us_control *)one_way->u.us.shared_data;

	qb_util_log(LOG_TRACE, "setting fc to %d", fc_enable);
	qb_atomic_int_set(&ctl->flow_control, fc_enable);
}

static int32_t
qb_ipc_us_fc_get(struct qb_ipc_one_way *one_way)
{
	struct ipc_us_control *ctl =
	    (struct ipc_us_control *)one_way->u.us.shared_data;

	return qb_atomic_int_get(&ctl->flow_control);
}

static ssize_t
qb_ipc_us_q_len_get(struct qb_ipc_one_way *one_way)
{
	struct ipc_us_control *ctl =
	    (struct ipc_us_control *)one_way->u.us.shared_data;
	return qb_atomic_int_get(&ctl->sent);
}

int32_t
qb_ipcc_us_connect(struct qb_ipcc_connection * c,
		   struct qb_ipc_connection_response * r)
{
	int32_t res;
	char path[PATH_MAX];
	int32_t fd_hdr;
	char *shm_ptr;

	qb_atomic_init();

	c->needs_sock_for_poll = QB_FALSE;
	c->funcs.send = qb_ipc_socket_send;
	c->funcs.sendv = qb_ipc_socket_sendv;
	c->funcs.recv = qb_ipc_us_recv_at_most;
	c->funcs.fc_get = qb_ipc_us_fc_get;
	c->funcs.disconnect = qb_ipcc_us_disconnect;

	fd_hdr = qb_sys_mmap_file_open(path, r->request,
				       SHM_CONTROL_SIZE, O_RDWR);
	if (fd_hdr < 0) {
		res = fd_hdr;
		errno = -fd_hdr;
		qb_util_perror(LOG_ERR, "couldn't open file for mmap");
		return res;
	}
	(void)strlcpy(c->request.u.us.shared_file_name, r->request, NAME_MAX);
	shm_ptr = mmap(0, SHM_CONTROL_SIZE,
		       PROT_READ | PROT_WRITE, MAP_SHARED, fd_hdr, 0);

	if (shm_ptr == MAP_FAILED) {
		res = -errno;
		qb_util_perror(LOG_ERR, "couldn't create mmap for header");
		goto cleanup_hdr;
	}
	c->request.u.us.shared_data = shm_ptr;
	c->response.u.us.shared_data = shm_ptr + sizeof(struct ipc_us_control);
	c->event.u.us.shared_data =  shm_ptr + (2 * sizeof(struct ipc_us_control));

	close(fd_hdr);
	fd_hdr = -1;

	res = qb_ipc_dgram_sock_connect(r->response, "response", "request",
					r->max_msg_size, &c->request.u.us.sock, c->egid);
	if (res != 0) {
		goto cleanup_hdr;
	}
	c->response.u.us.sock = c->request.u.us.sock;

	res = qb_ipc_dgram_sock_connect(r->response, "event", "event-tx",
					r->max_msg_size, &c->event.u.us.sock, c->egid);
	if (res != 0) {
		goto cleanup_hdr;
	}

	return 0;

cleanup_hdr:
	if (fd_hdr >= 0) {
		close(fd_hdr);
	}
	close(c->event.u.us.sock);
	close(c->request.u.us.sock);
	unlink(r->request);
	munmap(c->request.u.us.shared_data, SHM_CONTROL_SIZE);
	return res;
}

/*
 * service functions
 * --------------------------------------------------------
 */
static int32_t
_sock_connection_liveliness(int32_t fd, int32_t revents, void *data)
{
	struct qb_ipcs_connection *c = (struct qb_ipcs_connection *)data;

	qb_util_log(LOG_DEBUG, "LIVENESS: fd %d event %d conn (%s)",
		    fd, revents, c->description);
	if (revents & POLLNVAL) {
		qb_util_log(LOG_DEBUG, "NVAL conn (%s)", c->description);
		qb_ipcs_disconnect(c);
		return -EINVAL;
	}
	if (revents & POLLHUP) {
		qb_util_log(LOG_DEBUG, "HUP conn (%s)", c->description);
		qb_ipcs_disconnect(c);
		return -ESHUTDOWN;
	}

	/* If we actually get POLLIN for some reason here, it most
	 * certainly means EOF. Do a recv on the fd to detect eof and
	 * then disconnect */
	if (revents & POLLIN) {
		char buf[10];
		int res;

		res = recv(fd, buf, sizeof(buf), MSG_DONTWAIT);
		if (res < 0 && errno != EAGAIN && errno != EWOULDBLOCK) {
			res = -errno;
		} else if (res == 0) {
			qb_util_log(LOG_DEBUG, "EOF conn (%s)", c->description);
			res = -ESHUTDOWN;
		}

		if (res < 0) {
			qb_ipcs_disconnect(c);
			return res;
		}
	}

	return 0;
}

static int32_t
_sock_add_to_mainloop(struct qb_ipcs_connection *c)
{
	int res;

	res = c->service->poll_fns.dispatch_add(c->service->poll_priority,
						c->request.u.us.sock,
						POLLIN | POLLPRI | POLLNVAL,
						c,
						qb_ipcs_dispatch_connection_request);

	if (res < 0) {
		qb_util_log(LOG_ERR,
			    "Error adding socket to mainloop (%s).",
			    c->description);
		return res;
	}

	res = c->service->poll_fns.dispatch_add(c->service->poll_priority,
						c->setup.u.us.sock,
						POLLIN | POLLPRI | POLLNVAL,
						c, _sock_connection_liveliness);
	qb_util_log(LOG_DEBUG, "added %d to poll loop (liveness)",
		    c->setup.u.us.sock);
	if (res < 0) {
		qb_util_perror(LOG_ERR, "Error adding setupfd to mainloop");
		(void)c->service->poll_fns.dispatch_del(c->request.u.us.sock);
		return res;
	}
	return res;
}

static void
_sock_rm_from_mainloop(struct qb_ipcs_connection *c)
{
	(void)c->service->poll_fns.dispatch_del(c->request.u.us.sock);
	(void)c->service->poll_fns.dispatch_del(c->setup.u.us.sock);
}

static void
qb_ipcs_us_disconnect(struct qb_ipcs_connection *c)
{
	qb_enter();

	if (c->state == QB_IPCS_CONNECTION_ESTABLISHED ||
	    c->state == QB_IPCS_CONNECTION_ACTIVE) {
		_sock_rm_from_mainloop(c);

		/* Free the temporaries denoting which respective socket
		   name on the client's side to connect upon the first
		   send operation -- normally the variable is free'd once
		   the connection is established but there may have been
		   no chance for that.  */
		free(c->response.u.us.sock_name);
		c->response.u.us.sock_name = NULL;

		free(c->event.u.us.sock_name);
		c->event.u.us.sock_name = NULL;

		if (use_filesystem_sockets()) {
			struct sockaddr_un un_addr;
			socklen_t un_addr_len = sizeof(struct sockaddr_un);
			char *base_name;
			char sock_name[PATH_MAX];
			size_t length;
			if (getsockname(c->request.u.us.sock, (struct sockaddr *)&un_addr, &un_addr_len) == 0) {
				length = strlen(un_addr.sun_path);
				base_name = strndup(un_addr.sun_path,
						    length - /* strlen("-request") */ 8);
				qb_util_log(LOG_DEBUG, "unlinking socket bound files with base_name=%s length=%d",base_name,length);
				snprintf(sock_name,PATH_MAX,"%s-%s",base_name,"request");
				qb_util_log(LOG_DEBUG, "unlink sock_name=%s",sock_name);
				unlink(sock_name);
				snprintf(sock_name,PATH_MAX,"%s-%s",base_name,"event");
				qb_util_log(LOG_DEBUG, "unlink sock_name=%s",sock_name);
				unlink(sock_name);
				snprintf(sock_name,PATH_MAX,"%s-%s",base_name,"event-tx");
				qb_util_log(LOG_DEBUG, "unlink sock_name=%s",sock_name);
				unlink(sock_name);
				snprintf(sock_name,PATH_MAX,"%s-%s",base_name,"response");
				qb_util_log(LOG_DEBUG, "unlink sock_name=%s",sock_name);
				unlink(sock_name);
				free(base_name);
			}
		}
		qb_ipcc_us_sock_close(c->setup.u.us.sock);
		qb_ipcc_us_sock_close(c->request.u.us.sock);
		qb_ipcc_us_sock_close(c->event.u.us.sock);
	}
	if (c->state == QB_IPCS_CONNECTION_SHUTTING_DOWN ||
	    c->state == QB_IPCS_CONNECTION_ACTIVE) {
		munmap(c->request.u.us.shared_data, SHM_CONTROL_SIZE);
		unlink(c->request.u.us.shared_file_name);


	}
<<<<<<< HEAD
	remove_tempdir(c->description);
=======
	remove_tempdir(c->description, CONNECTION_DESCRIPTION);
>>>>>>> 51a03aa9
}

static int32_t
qb_ipcs_us_connect(struct qb_ipcs_service *s,
		   struct qb_ipcs_connection *c,
		   struct qb_ipc_connection_response *r)
{
	char path[PATH_MAX];
	int32_t fd_hdr;
	int32_t res = 0;
	struct ipc_us_control *ctl;
	char *shm_ptr;

	qb_util_log(LOG_DEBUG, "connecting to client (%s)", c->description);

	c->request.u.us.sock = c->setup.u.us.sock;
	c->response.u.us.sock = c->setup.u.us.sock;

	snprintf(r->request, NAME_MAX, "%s-control-%s",
		 c->description, s->name);
	snprintf(r->response, NAME_MAX, "%s-%s", c->description, s->name);

	fd_hdr = qb_sys_mmap_file_open(path, r->request,
				       SHM_CONTROL_SIZE,
				       O_CREAT | O_TRUNC | O_RDWR | O_EXCL);
	if (fd_hdr < 0) {
		res = fd_hdr;
		errno = -fd_hdr;
		qb_util_perror(LOG_ERR, "couldn't create file for mmap (%s)",
			       c->description);
		return res;
	}
	(void)strlcpy(r->request, path, PATH_MAX);
	(void)strlcpy(c->request.u.us.shared_file_name, r->request, NAME_MAX);
	res = chown(r->request, c->auth.uid, c->auth.gid);
	if (res != 0) {
		/* ignore res, this is just for the compiler warnings.
		 */
		res = 0;
	}
	res = chmod(r->request, c->auth.mode);
	if (res != 0) {
		/* ignore res, this is just for the compiler warnings.
		 */
		res = 0;
	}

	shm_ptr = mmap(0, SHM_CONTROL_SIZE,
		       PROT_READ | PROT_WRITE, MAP_SHARED, fd_hdr, 0);

	if (shm_ptr == MAP_FAILED) {
		res = -errno;
		qb_util_perror(LOG_ERR, "couldn't create mmap for header (%s)",
			       c->description);
		goto cleanup_hdr;
	}
	c->request.u.us.shared_data = shm_ptr;
	c->response.u.us.shared_data = shm_ptr + sizeof(struct ipc_us_control);
	c->event.u.us.shared_data =  shm_ptr + (2 * sizeof(struct ipc_us_control));

	ctl = (struct ipc_us_control *)c->request.u.us.shared_data;
	ctl->sent = 0;
	ctl->flow_control = 0;
	ctl = (struct ipc_us_control *)c->response.u.us.shared_data;
	ctl->sent = 0;
	ctl->flow_control = 0;
	ctl = (struct ipc_us_control *)c->event.u.us.shared_data;
	ctl->sent = 0;
	ctl->flow_control = 0;

	close(fd_hdr);
	fd_hdr = -1;

	/* request channel */
	res = qb_ipc_dgram_sock_setup(r->response, "request",
				      &c->request.u.us.sock, c->egid);
	if (res < 0) {
		goto cleanup_hdr;
	}

	res = set_sock_size(c->request.u.us.sock, c->request.max_msg_size);
	if (res != 0) {
		goto cleanup_hdr;
	}

	c->setup.u.us.sock_name = NULL;
	c->request.u.us.sock_name = NULL;

	/* response channel */
	c->response.u.us.sock = c->request.u.us.sock;
	snprintf(path, PATH_MAX, "%s-%s", r->response, "response");
	c->response.u.us.sock_name = strdup(path);

	/* event channel */
	res = qb_ipc_dgram_sock_setup(r->response, "event-tx",
				      &c->event.u.us.sock, c->egid);
	if (res < 0) {
		goto cleanup_hdr;
	}

	res = set_sock_size(c->event.u.us.sock, c->event.max_msg_size);
	if (res != 0) {
		goto cleanup_hdr;
	}

	snprintf(path, PATH_MAX, "%s-%s", r->response, "event");
	c->event.u.us.sock_name = strdup(path);

	res = _sock_add_to_mainloop(c);
	if (res < 0) {
		goto cleanup_hdr;
	}

	return res;

cleanup_hdr:
	free(c->response.u.us.sock_name);
	free(c->event.u.us.sock_name);

	if (fd_hdr >= 0) {
		close(fd_hdr);
	}
	unlink(r->request);
	munmap(c->request.u.us.shared_data, SHM_CONTROL_SIZE);
	return res;
}

void
qb_ipcs_us_init(struct qb_ipcs_service *s)
{
	s->funcs.connect = qb_ipcs_us_connect;
	s->funcs.disconnect = qb_ipcs_us_disconnect;

	s->funcs.recv = qb_ipc_us_recv_at_most;
	s->funcs.peek = NULL;
	s->funcs.reclaim = NULL;
	s->funcs.send = qb_ipc_socket_send;
	s->funcs.sendv = qb_ipc_socket_sendv;

	s->funcs.fc_set = qb_ipc_us_fc_set;
	s->funcs.q_len_get = qb_ipc_us_q_len_get;

	s->needs_sock_for_poll = QB_FALSE;

	qb_atomic_init();
}<|MERGE_RESOLUTION|>--- conflicted
+++ resolved
@@ -376,11 +376,7 @@
 	}
 
 	/* Last-ditch attempt to tidy up after ourself */
-<<<<<<< HEAD
-	remove_tempdir(c->request.u.us.shared_file_name);
-=======
 	remove_tempdir(c->request.u.us.shared_file_name, PATH_MAX);
->>>>>>> 51a03aa9
 
 	qb_ipcc_us_sock_close(c->event.u.us.sock);
 	qb_ipcc_us_sock_close(c->request.u.us.sock);
@@ -776,11 +772,7 @@
 
 
 	}
-<<<<<<< HEAD
-	remove_tempdir(c->description);
-=======
 	remove_tempdir(c->description, CONNECTION_DESCRIPTION);
->>>>>>> 51a03aa9
 }
 
 static int32_t
